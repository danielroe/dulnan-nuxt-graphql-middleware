--- conflicted
+++ resolved
@@ -1,15 +1,11 @@
 {
   "name": "nuxt-graphql-middleware",
-<<<<<<< HEAD
   "version": "3.0.0-beta.5",
-=======
-  "version": "2.1.3",
   "description": "Module to perform GraphQL requests as a server middleware.",
   "repository": {
     "type": "git",
     "url": "git+https://github.com/dulnan/nuxt-graphql-middleware.git"
   },
->>>>>>> b6546de2
   "license": "MIT",
   "type": "module",
   "exports": {
